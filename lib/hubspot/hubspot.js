--- conflicted
+++ resolved
@@ -57,22 +57,6 @@
  * @param givenParams Parameters to call the hubspot API with
  * @param callback Callback function to call on success
  */
-<<<<<<< HEAD
-hubspotAPI.prototype.execute = function (verb, path, availableParams, givenParams, callback) {
-  var self = this,
-    headers,
-    uri,
-    body,
-    finalParams,
-    currentParam,
-    authParams,
-    parsedResponse,
-    requestOptions;
-
-  authParams = {};
-
-  headers = {
-=======
 hubspotAPI.prototype.execute = function (verbParams, path, availableParams, givenParams, callback) {
   var self = this;
   var body;
@@ -82,7 +66,6 @@
 
   var verb = verbParams && verbParams.verb || verbParams;
   var headers = {
->>>>>>> 9d4bf629
     "Content-Type": this.contentType,
     "User-Agent": this.userAgent,
     "Accept-Encoding": "gzip, deflate"
@@ -117,7 +100,6 @@
     encoding: null
   };
 
-<<<<<<< HEAD
   // some endpoints use array-like parameters that must be stringified.
   // also must user querystring instead of qs.
   // qs output is param[0]=a&param[1]=b&param[2]=c
@@ -132,23 +114,14 @@
           });
       }
 
-      requestOptions.form =
-          JSON.stringify({
-              properties: properties  });
-
+      // The (undocumented) refresh and event_completion endpoints need the object stored the `form` request param
+      // Single-contact-update endpoint, and possibly others, only work with the `json` request param
+      requestOptions[verbParams.json ? 'json' : 'form'] = finalParams;
 
       uri = uri + "?" + qs.stringify(authParams);
   } else {
     var allParams = _.merge(authParams, finalParams);
 
-    uri = uri + "?" + qs.stringify(allParams);
-=======
-  if (verb === "POST" && finalParams) {
-
-    // The (undocumented) refresh and event_completion endpoints need the object stored the `form` request param
-    // Single-contact-update endpoint, and possibly others, only work with the `json` request param
-    requestOptions[verbParams.json ? 'json' : 'form'] = finalParams;
->>>>>>> 9d4bf629
   }
 
   requestOptions.uri = uri;
@@ -171,22 +144,6 @@
       return callback(e);
     }
 
-<<<<<<< HEAD
-    /*
-    if (helpers.isAnError(res.statusCode)) {
-      return callback(helpers.createHubspotError(body, res.statusCode));
-    }
-    */
-
-    try {
-      parsedResponse = JSON.parse(body);
-    } catch (error) {
-      return callback(new Error('Error parsing JSON answer from hubspot API.'));
-    }
-
-    if (parsedResponse.status === "error" || helpers.isAnError(res.statusCode)) {
-      return callback(helpers.createHubspotError(parsedResponse, res.statusCode));
-=======
     var encoding = res.headers['content-encoding'];
     if (encoding && encoding.indexOf('gzip') >= 0) {
       return zlib.gunzip(body, function(err, dezipped) {
@@ -198,7 +155,6 @@
 
         return processResponseBody(res.statusCode, dezipped.toString('utf-8'), callback);
       });
->>>>>>> 9d4bf629
     }
 
     processResponseBody(res.statusCode, body, callback);
