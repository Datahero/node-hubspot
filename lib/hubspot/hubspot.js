var request = require('request'),
  qs = require('querystring'),
  helpers = require('./helpers'),
  _ = require('lodash');

/**
 * hubspot API wrapper for the API version 3. This object should not be
 * instantiated directly but by using the version wrapper {@link hubspotAPI}.
 *
 * @param options Configuration options
 * @return Instance of {@link hubspotAPI}
 */
function hubspotAPI(options) {

  if (!options) {
    throw new Error('You have to provide a authentication details for this to work.');
  }

  if (!options.api_key && !options.access_token) {
    throw new Error('API requires api_key or access_token');
  }

  /**
   * Authenticate using either the API key or with oauth but not both.
   */
  if (options.api_key) {

    /**
     * if user has api_key, ignore oauth stuff.
     */

    this.api_key = options.api_key;
  } else {

    this.access_token = options.access_token;
  }


  this.httpUri = 'https://api.hubapi.com';
  this.DEBUG = options.DEBUG || false;
  this.contentType = options.contentType || 'application/json';
  this.userAgent = options.userAgent || 'node-hubspot';
}

module.exports = hubspotAPI;

/**
 * Sends a given request as a JSON object to the hubspot API and finally
 * calls the given callback function with the resulting JSON object. This
 * method should not be called directly but will be used internally by all API
 * methods defined.
 *
 * @param resource hubspot API resource to call
 * @param method hubspot API method to call
 * @param availableParams Parameters available for the specified API method
 * @param givenParams Parameters to call the hubspot API with
 * @param callback Callback function to call on success
 */
hubspotAPI.prototype.execute = function (verb, path, availableParams, givenParams, callback) {
  var self = this,
    headers,
    uri,
    body,
    finalParams,
    currentParam,
    authParams,
    parsedResponse,
    requestOptions;

  authParams = {};

  headers = {
    "Content-Type": this.contentType,
    "User-Agent": this.userAgent
  };

  uri = this.httpUri + '/' + path;

  finalParams = {};

  for (var i = 0; i < availableParams.length; i++) {
    currentParam = availableParams[i];
    if (typeof givenParams[currentParam] !== 'undefined')
      finalParams[currentParam] = givenParams[currentParam];
  }

  /**
   * For OAuth: &access_token=TOKEN
   * For API Keys: &hapikey=KEY
   * @see http://developers.hubspot.com/auth/oauth_overview
   */
  if (this.api_key) {
    authParams.hapikey = this.api_key;
  }

  if (this.access_token) {
    authParams.access_token = this.access_token;
  }

<<<<<<< HEAD
  // some endpoints use array-like parameters that must be stringified.
  // also must user querystring instead of qs.
  // qs output is param[0]=a&param[1]=b&param[2]=c
  // querystring output is param=a&param=b&param=c and this is required.
  uri = uri + "?" + qs.stringify(finalParams);
=======
>>>>>>> 8a607d4a

  requestOptions = {
    method: verb,
    headers: headers
  };

  // some endpoints use array-like parameters that must be stringified.
  // also must user querystring instead of qs.
  // qs output is param[0]=a&param[1]=b&param[2]=c
  // querystring output is param=a&param=b&param=c and this is required.

  if (verb === "POST") {
<<<<<<< HEAD
    if (typeof givenParams == 'string') {
      requestOptions.body = givenParams;
    } else {
      requestOptions.form = finalParams;
    }
=======
    requestOptions.form = JSON.stringify(finalParams);
 
    uri = uri + "?" + qs.stringify(authParams);
  } else {
    var allParams = _.merge(authParams, finalParams);

    uri = uri + "?" + qs.stringify(allParams);
>>>>>>> 8a607d4a
  }

  requestOptions.uri = uri;

  if (self.DEBUG) {
    console.log("req", requestOptions);
  }

  request(requestOptions, function (error, res, body) {
    if (self.DEBUG) {
      console.log("error", error);
      console.log("res statusCode", res.statusCode);
      console.log("body", body);
    }

    if (error) {
      var e = new Error('Unable to connect to the hubspot API endpoint. Check prevError.');
      e.prevError = error;
      return callback(e);
    }

    /*
    if (helpers.isAnError(res.statusCode)) {
      return callback(helpers.createHubspotError(body, res.statusCode));
    }
    */

    try {
      parsedResponse = JSON.parse(body);
    } catch (error) {
      return callback(new Error('Error parsing JSON answer from hubspot API.'));
    }

    if (parsedResponse.status === "error" || helpers.isAnError(res.statusCode)) {
      return callback(helpers.createHubspotError(parsedResponse, res.statusCode));
    }

    return callback(null, parsedResponse);
  });

};

hubspotAPI.prototype.get = function (path, availableParams, givenParams, callback) {
  this.execute("GET", path, availableParams, givenParams, callback);
};

hubspotAPI.prototype.post = function (path, availableParams, givenParams, callback) {
  this.execute("POST", path, availableParams, givenParams, callback);
};

hubspotAPI.prototype.put = function (path, availableParams, givenParams, callback) {
  this.execute("PUT", path, availableParams, givenParams, callback);
};

hubspotAPI.prototype.patch = function (path, availableParams, givenParams, callback) {
  this.execute("PATCH", path, availableParams, givenParams, callback);
};

hubspotAPI.prototype.delete = function (path, availableParams, givenParams, callback) {
  this.execute("DELETE", path, availableParams, givenParams, callback);
};


/*****************************************************************************/
/************************* EVENT Methods *************************************/
/*****************************************************************************/


// un-published API endpoint.
hubspotAPI.prototype.event_completions = function (params, callback) {
  var path = "analytics/v2/event/completions/total",
    availableParams = [
      "offset"
    ];

  this.post(path, availableParams, params, callback);
};


hubspotAPI.prototype.events = function (params, callback) {
  var path = "reports/v1/events",
    availableParams = [];

  this.get(path, availableParams, params, callback);
};


/*****************************************************************************/
/************************* SOURCES Methods ***********************************/
/*****************************************************************************/

// un-published API endpoint.
hubspotAPI.prototype.sources_daily = function (params, callback) {
  var path = "analytics/v2/sources/summary/daily",
    availableParams = [];

  this.get(path, availableParams, params, callback);
};

/*****************************************************************************/
/************************* PAGES Methods *************************************/
/*****************************************************************************/


/*****************************************************************************/
/************************* CONTACTS Methods **********************************/
/*****************************************************************************/

/**
* http://developers.hubspot.com/docs/methods/contacts/get_batch_by_email
* @param params
* @param callback
*/

hubspotAPI.prototype.contacts_emails_batch = function(params, callback) {
  var version = params.version ? params.version : "v1";
  var path = "contacts/" + version + "/contact/emails/batch/",
    availableParams = [
      'email'
    ];

    this.get(path, availableParams, params, callback);
};

/**
 * http://developers.hubspot.com/docs/methods/contacts/get_contacts
 * @param params
 * @param callback
 */
hubspotAPI.prototype.contacts_statistics = function (params, callback) {
  var path = "contacts/v1/contacts/statistics",
    availableParams = [];
  this.get(path, availableParams, params, callback);
};


/**
 * http://developers.hubspot.com/docs/methods/contacts/get_contacts
 * contacts/v1/lists/all/contacts/all
 * @param params
 * @param callback
 */


hubspotAPI.prototype.all_contacts = function (params, callback) {
  var path = "contacts/v1/lists/all/contacts/all",
    availableParams = [
      "count",
      "property",
      "vidOffset"
    ],
    defaultProps = [
      'city',
      'zip',
      'closedate',
      'company',
      'conversion',
      'createdate',
      'days_to_close',
      'hs_analytics_num_visits',
      'hs_analytics_last_visit_timestamp',
      'hs_email_first_open_date',
      'email',
      'first_conversion_date',
      'firstname',
      'hubspotscore',
      'lastmodifieddate',
      'lastname',
      'lifecyclestage',
      'hs_lifecyclestage_customer_date',
      'hs_lifecyclestage_marketingqualifiedlead_date',
      'hs_lifecyclestage_subscriber_date',
      'hs_lifecyclestage_salesqualifiedlead_date',
      'website'
    ];

  if (params.property && Array.isArray(params.property)) {
    params.property = _.unique(params.property.concat(defaultProps));
  } else {
    params.property = defaultProps;
  }
  this.get(path, availableParams, params, callback);
};

/**
 * contacts/v1/contact
 */
hubspotAPI.prototype.contacts_contact = function (params, callback) {
  var version = params.version ? params.version : "v1";

  var path = "contacts/" + version + "/contact",
    availableParams = [

    ];

  var properties = [];
  for (var key in params) {
    properties.push({
      property: key,
      value: params[key]
    });
  }

  params = JSON.stringify({
    properties: properties
  });

  this.post(path, availableParams, params, callback);
};

/**
 * contacts/v1/lists
 */
hubspotAPI.prototype.contacts_lists = function (params, callback) {
  var version = params.version ? params.version : "v1";

  var path = "contacts/" + version + "/lists",
    availableParams = [
      "count",
      "offset"
    ];

  this.get(path, availableParams, params, callback);
};

/**
 * contacts/v1/lists/static
 */
hubspotAPI.prototype.contacts_static_lists = function (params, callback) {
  var version = params.version ? params.version : "v1";

  var path = "contacts/" + version + "/lists/static",
    availableParams = [
      "count",
      "offset"
    ];

  this.get(path, availableParams, params, callback);
};

/**
 * contacts/v1/lists/:list_id/add
 */
hubspotAPI.prototype.contacts_lists_add = function (params, callback) {
  var version = params.version ? params.version : "v1";
  var list_id = params['list_id'];
  var contact_id = params['contact_id'];


  var path = "contacts/" + version + "/lists/" + list_id + "/add";
    availableParams = [
      "count",
      "property",
      "vidOffset"
    ];

  this.post(path, availableParams, JSON.stringify({'vids':[contact_id]}), callback);
};

/**
 * contacts/v1/contact/vid/:contact_id/profile
 * @param params
 * @param callback
 */

 hubspotAPI.prototype.contacts_create_update = function(params, callback) {
  var version = params.version ? params.version : "v1";
  var email = params.email;

  var path = "contacts/" + version + "/contact/createOrUpdate/email/" + email,
    availableParams = [
      "properties"
    ];

  this.post(path, availableParams, params, callback);
 };

 hubspotAPI.prototype.contacts_properties_update = function(params, callback) {
  var version = params.version ? params.version : "v1";
  var path = "contacts/" + version + "/contact/vid/" + params.contact_id + "/profile",
    availableParams = [
      "properties"
    ];

  this.post(path, availableParams, params, callback);
 };

/**
 * contacts/v1/properties
 * @param params
 * @param callback
 */
hubspotAPI.prototype.contacts_properties = function (params, callback) {
  var version = params.version ? params.version : "v1";

  var path = "contacts/" + version + "/properties",
    availableParams = [
      "count",
      "property",
      "vidOffset"
    ];

  this.get(path, availableParams, params, callback);
};


/**
 * contacts/v1/forms and contacts/v2/forms
 * @param params
 * @param callback
 */
hubspotAPI.prototype.contacts_forms = function (params, callback) {
  var version = params.version ? params.version : "v1";

  var path = "contacts/" + version + "/forms",
    availableParams = [
      "count",
      "property",
      "vidOffset"
    ];

  this.get(path, availableParams, params, callback);
};

/*****************************************************************************/
/************************* WORKFLOWS Methods *************************************/
/*****************************************************************************/
/**
 * automation/v2/workflows
 * @param params
 * @param callback
 */
hubspotAPI.prototype.automation_workflows = function (params, callback) {
  var path = "automation/v2/workflows",
    availableParams = [
      "count",
      "property",
      "vidOffset"
    ];

  this.get(path, availableParams, params, callback);
};

/*****************************************************************************/
/************************* LEADS Methods *************************************/
/*****************************************************************************/

/**
 * leads/v2/forms
 * @param params
 * @param callback
 */
hubspotAPI.prototype.leads_forms = function (params, callback) {
  var path = "leads/v2/forms",
    availableParams = [
      "count",
      "property",
      "vidOffset"
    ];

  this.get(path, availableParams, params, callback);
};


/*****************************************************************************/
/************************* PROPECTS Methods **********************************/
/*****************************************************************************/

/**
 * leads/v2/forms
 * @param params
 * @param callback
 */
hubspotAPI.prototype.prospects = function (params, callback) {
  var path = "prospects/v1/timeline",
    availableParams = [
      "timeOffset",
      "orgOffset"
    ];

  this.get(path, availableParams, params, callback);
};


/*****************************************************************************/
/************************* SETTINGS Methods **********************************/
/*****************************************************************************/

//http://developers.hubspot.com/docs/methods/settings/get_settings
hubspotAPI.prototype.settings = function (params, callback) {
  var verb = params.verb ? params.verb : "get";

  var path = "settings/v1/settings",
    availableParams = [
      "sm",
      "name",
      "value",
      "domains",
      "readOnly"
    ];

  this[verb](path, availableParams, params, callback);
};


/*****************************************************************************/
/************************* EMAIL Methods **********************************/
/*****************************************************************************/

//These are un-documented - use at your own risk.
hubspotAPI.prototype.cosemail = function (params, callback) {
  var path = "cosemail/v1/emaildashboard";
  var availableParams = [
    "limit",
    "offset",
    "property",
  ];

  this.get(path, availableParams, params, callback);
};

/*****************************************************************************/
/************************* AUTH Methods **********************************/
/*****************************************************************************/

//These are un-documented - use at your own risk.
hubspotAPI.prototype.refresh = function (params, callback) {
  var path = "auth/v1/refresh";
  var availableParams = [
    "refresh_token",
    "client_id",
    "grant_type",
  ];

  if (!params) {
    params = {};
  }
  params.grant_type = "refresh_token";

  this.post(path, availableParams, params, callback);
};<|MERGE_RESOLUTION|>--- conflicted
+++ resolved
@@ -97,14 +97,11 @@
     authParams.access_token = this.access_token;
   }
 
-<<<<<<< HEAD
   // some endpoints use array-like parameters that must be stringified.
   // also must user querystring instead of qs.
   // qs output is param[0]=a&param[1]=b&param[2]=c
   // querystring output is param=a&param=b&param=c and this is required.
   uri = uri + "?" + qs.stringify(finalParams);
-=======
->>>>>>> 8a607d4a
 
   requestOptions = {
     method: verb,
@@ -117,21 +114,13 @@
   // querystring output is param=a&param=b&param=c and this is required.
 
   if (verb === "POST") {
-<<<<<<< HEAD
-    if (typeof givenParams == 'string') {
-      requestOptions.body = givenParams;
-    } else {
-      requestOptions.form = finalParams;
-    }
-=======
     requestOptions.form = JSON.stringify(finalParams);
- 
+
     uri = uri + "?" + qs.stringify(authParams);
   } else {
     var allParams = _.merge(authParams, finalParams);
 
     uri = uri + "?" + qs.stringify(allParams);
->>>>>>> 8a607d4a
   }
 
   requestOptions.uri = uri;
